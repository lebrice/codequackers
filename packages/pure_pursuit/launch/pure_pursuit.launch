<launch>
<!-- This was copied from the lane_following.launch file. -->
	<arg name="veh" default="$(env VEHICLE_NAME)"/>
	<arg name="ai_trafo_mode" default="cb" doc="'cb' for colo balance only; 'both' for color balance and linear trafo"/>
	<arg name="ai_interval" default="5" doc="interval with which the linear trafo gets updated. color balance is performed every second."/>
	<arg name="verbose" default="false"/>
	<arg name="fsm_file_name" default="default" />

	<!-- start basic args -->
	<include file="$(find duckietown_demos)/launch/master.launch">
		<arg name="veh" value="$(arg veh)"/>
		<!--arg name="verbose" value="$(arg verbose)" /-->
    	<arg name="/camera/raw" default="true" />
		<arg name="param_file_name" default="default" />
		<arg name="line_detector_param_file_name" default="default" />
		<arg name="anti_instagram" default="true" />
		<arg name="ai_trafo_mode" value="$(arg ai_trafo_mode)"/>
		<arg name="ai_interval" value="$(arg ai_interval)"/>
		<arg name="/lane_following/stop_line_filter" default="false" /> <!-- will not every allow a transition into COORDINATION mode -->
		<arg name="vehicle_avoidance" default="false"/>
		<!-- ADDED: turn off the lane_controller node. -->
		<arg name="/lane_following/lane_controller" default="false"/>
		<!-- ADDED: turn off the duckiebot_vizualizer node. -->
<<<<<<< HEAD
		<arg name="visualization" default="false"/>
		<!-- ADDED: turn off fsm node-->
		<arg name="fsm" default="false"/>
=======
		<arg name="visualization" value="false"/>
>>>>>>> 6a23326d
	</include>
	
	<!-- My Pure Pursuit Lane controller -->
	<group>
		<remap from="pure_pursuit_controller_node/lane_pose" to="lane_filter_node/lane_pose"/>
		<!-- <remap from="pure_pursuit_controller_node/seglist_filtered" to="ground_projection/lineseglist_out"/> -->
		
		<remap from="pure_pursuit_controller_node/seglist_filtered" to="lane_filter_node/seglist_filtered"/>
		<remap from="pure_pursuit_controller_node/car_cmd" to="car_cmd_switch_node/cmd"/>
		<!-- <remap from="pure_pursuit_controller_node/car_cmd" to="lane_controller_node/car_cmd"/> -->

		<include file="$(find pure_pursuit)/launch/pure_pursuit_controller_node.launch">
			<arg name="veh" value="$(arg veh)"/>

			<arg name="node_name" value="pure_pursuit_controller_node"/>
			<!-- Used to choose wether to use the regular pure-pursuit or the 'enhanced' one. -->
			<arg name="node_script" value="pure_pursuit_controller_node_better"/>
			<!-- <arg name="node_script" value="pure_pursuit_controller_node"/> -->

			<!-- TODO: use this to pass a specific parameter file. (not needed here.) -->
			<arg name="param_file_name" value="brigitte"/>
		</include>
	</group>

	<!-- Local Duckiebot Visualizer -->
	<group>
		<remap from="duckiebot_visualizer/follow_point" to="pure_pursuit_controller_node/follow_point"/>
		<remap from="duckiebot_visualizer/segment_list" to="ground_projection/lineseglist_out"/>
		<remap from="duckiebot_visualizer/segment_list_filtered" to="lane_filter_node/seglist_filtered"/>
		<remap from="duckiebot_visualizer/segment_list_filtered" to="lane_filter_node/seglist_filtered"/>
		<remap from="duckiebot_visualizer/filtered_yellow_points" to="pure_pursuit_controller_node/filtered_yellow_points"/>
		<remap from="duckiebot_visualizer/filtered_white_points"  to="pure_pursuit_controller_node/filtered_white_points"/>
		<include file="$(find duckiebot_visualizer_local)/launch/duckiebot_visualizer.launch">
			<arg name="veh" value="$(arg veh)" />
		</include>
	</group>

	<!-- Vehicle detection node -->
	<group>
		<remap from="/default/vehicle_detection_node/image" to="camera_node/image/compressed"/>
		<include file="$(find pure_pursuit)/launch/vehicle_detection.launch">
			<arg name="veh" value="$(arg veh)" />
		</include>
	</group>
<<<<<<< HEAD

	<!-- FSM node -->
	<group>
		<!-- no remapping for FSM - full topic names specified in params yaml -->
		<include file="$(find fsm_local)/launch/fsm_node.launch">
			<arg name="veh" value="$(arg veh)"/>
			<arg name="param_file_name" value="$(arg fsm_file_name)"/>
		</include>

		<!-- car_cmd_switch_node -->
		<!-- no remappings for car_cmd_switch - full topic names specified in params yaml -->
		<!-- <remap from="car_cmd_switch_node/cmd_lane_following" to="lane_controller_node/lane_control"/>
		<group unless="$(arg vehicle_avoidance)">
				<remap from="vehicle_avoidance_control_node/car_cmd" to="lane_controller_node/car_cmd" />
		</group> -->


	<!-- <remap from="implicit_coordination_node/intersection_go" to="logic_gate_node/implicit_intersection_go" />
	<remap from="coordinator_node/intersection_go" to="logic_gate_node/explicit_intersection_go" /> -->
		<!-- <include file="$(find fsm)/launch/logic_gate_node.launch">
			<arg name="veh" value="$(arg veh)"/>
			<arg name="param_file_name" value="$(arg param_file_name)"/>
		</include> -->
	</group>

=======
>>>>>>> 6a23326d
</launch><|MERGE_RESOLUTION|>--- conflicted
+++ resolved
@@ -21,13 +21,9 @@
 		<!-- ADDED: turn off the lane_controller node. -->
 		<arg name="/lane_following/lane_controller" default="false"/>
 		<!-- ADDED: turn off the duckiebot_vizualizer node. -->
-<<<<<<< HEAD
-		<arg name="visualization" default="false"/>
+		<arg name="visualization" value="false"/>
 		<!-- ADDED: turn off fsm node-->
 		<arg name="fsm" default="false"/>
-=======
-		<arg name="visualization" value="false"/>
->>>>>>> 6a23326d
 	</include>
 	
 	<!-- My Pure Pursuit Lane controller -->
@@ -72,7 +68,6 @@
 			<arg name="veh" value="$(arg veh)" />
 		</include>
 	</group>
-<<<<<<< HEAD
 
 	<!-- FSM node -->
 	<group>
@@ -98,6 +93,4 @@
 		</include> -->
 	</group>
 
-=======
->>>>>>> 6a23326d
 </launch>