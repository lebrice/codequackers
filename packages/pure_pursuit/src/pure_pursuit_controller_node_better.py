#!/usr/bin/env python
import collections
import enum
import math
import time
import itertools
from threading import Lock

import numpy as np
import rospy
from duckietown_msgs.msg import (BoolStamped, FSMState, LanePose,
                                 Segment, SegmentList, StopLineReading,
                                 Twist2DStamped, WheelsCmdStamped, Vector2D)
from geometry_msgs.msg import Point, Polygon, Point32

import os
import datetime

from utils import *
from point_tracking import PointTracker
from collections import deque

def pairs(iterable):
    """Yields pairs from an iterable.
    
    Args:
        iterable (Iterable[Item]): a list of items.
    
    Yields:
        [Tuple[Item, Item]]: neighbouring pairs of items from the iterable.

    >>> list(pairs([1, 2, 3]))
    [(1, 2), (2, 3)]            
    """
    previous = None
    for item in iterable:
        current = item
        if previous is not None:
            yield previous, current
        previous = current

def n_consecutive(iterable, n=2):
    temp = deque(maxlen=n)
    for item in iterable:
        temp.append(item)
        if len(temp) == n:
            yield tuple(temp)

def curvature(path_points):
    total_k = 0
    for p1, p2 in pairs(sorted(path_points, key=lambda p: p[0])):
        total_k += np.dot()


def length(path_points)


class Color(enum.Enum):
    WHITE = Segment.WHITE
    YELLOW = Segment.YELLOW
    RED = Segment.RED

    
class pure_pursuit_controller_node_better(object):

    def __init__(self):
        self.node_name = "pure_pursuit_controller_node_better"
        self.loginfo("Node Name: {}".format(self.node_name))
                
        self.header = None
        
        # Publication
        self.pub_car_cmd = rospy.Publisher("~car_cmd", Twist2DStamped, queue_size=1)


        self.pub_follow_point = rospy.Publisher("~follow_point", Vector2D, queue_size=1)

        # TODO: publish the path points markers to be viewed in RVIZ.
        self.pub_filtered_yellow_points = rospy.Publisher("~filtered_yellow_points", Polygon, queue_size=1)
        self.pub_filtered_white_points  = rospy.Publisher("~filtered_white_points",  Polygon, queue_size=1)
        
        
        # Filter Parameters:


        yellow_num_points_fallback = 5
        yellow_num_points = self.setupParameter("~yellow_num_points", yellow_num_points_fallback)
        yellow_points_memory_secs_fallback = 1.0
        yellow_points_memory_secs = self.setupParameter("~yellow_points_memory_secs", yellow_points_memory_secs_fallback)
        yellow_points_max_distance_fallback = 1.0
        yellow_points_max_distance = self.setupParameter("~yellow_points_max_distance", yellow_points_max_distance_fallback)
        yellow_max_buffer_size_fallback = 300
        yellow_max_buffer_size = self.setupParameter("~yellow_max_buffer_size", yellow_max_buffer_size_fallback)

        white_num_points_fallback = 5
        white_num_points = self.setupParameter("~white_num_points", white_num_points_fallback)
        white_points_memory_secs_fallback = 1.0
        white_points_memory_secs = self.setupParameter("~white_points_memory_secs", white_points_memory_secs_fallback)  
        white_points_max_distance_fallback = 3.0
        white_points_max_distance = self.setupParameter("~white_points_max_distance", white_points_max_distance_fallback)  
        white_max_buffer_size_fallback = 300
        white_max_buffer_size = self.setupParameter("~white_max_buffer_size", white_max_buffer_size_fallback)


        # Trackers for yellow and white points. 
        self.yellow_points_tracker = PointTracker(
            num_points_to_observe=yellow_num_points,
            memory_secs=yellow_points_memory_secs,
            max_distance=yellow_points_max_distance,
            max_buffer_size=yellow_max_buffer_size
        )
        self.white_points_tracker  = PointTracker(
            num_points_to_observe=white_num_points,
            memory_secs=white_points_memory_secs,
            max_distance=white_points_max_distance,
            max_buffer_size=white_max_buffer_size
        )

        # Subscriptions
        self.sub_seglist_filtered = rospy.Subscriber("~seglist_filtered", SegmentList, self.new_segments_received, queue_size=1)
        # self.sub_lane_pose = rospy.Subscriber("~lane_pose", LanePose, self.new_pose_received, queue_size=1)
         # subscribe to the car_cmd, tu update the location of the points in the trackers' buffers.
        # TODO: subscribe to the forward kinematics node, if that can help.
        # TODO: make sure there isn't some weird feedback happening with the published topic of the same name.
        self.sub_update_trackers = rospy.Subscriber("~car_cmd", Twist2DStamped, self.update_trackers_callback)

        # Parameters:
        lookahead_dist_fallback = 1.0
        self.lookahead_dist = self.setupParameter("~lookahead_dist", lookahead_dist_fallback)
        
        max_speed_fallback = 0.5
        self.v_max = self.setupParameter("~v_max", max_speed_fallback)
        
        delta_t_fallback = 0.5
        self.delta_t = self.setupParameter("~delta_t", delta_t_fallback)   
        self.car_command_timer = rospy.Timer(rospy.Duration.from_sec(self.delta_t), self.update_car_command)
        
        offset_fallback = 0.15
        self.offset = self.setupParameter("~offset", offset_fallback)

        self.v = 0
        self.omega = 0

        # safe shutdown
        rospy.on_shutdown(self.custom_shutdown)      
        self.loginfo("Initialized")
    
    def update_trackers_callback(self, twist_msg):
        """Update the estimated position of the stored points given the commanded velocities
        
        Arguments:
            twist_msg {twist_msg} -- a message object which contains the tangential (v) and angular (omega) velocities of the robot.
        """
        # self.loginfo("Received new twist message: {}".format(twist_msg))
        
        self.yellow_points_tracker.update_points_callback(twist_msg)
        self.white_points_tracker.update_points_callback(twist_msg)
        self.loginfo("White points: {} \tYellow Points: {}.".format(self.white_points_tracker.buffer_length, self.yellow_points_tracker.buffer_length))

    def custom_shutdown(self):
        self.loginfo("Shutting down...")

        # Stop listening
        self.sub_seglist_filtered.unregister()
        
        # stop timer
        self.car_command_timer.shutdown()        
        
        rospy.sleep(self.delta_t * 2)    #To make sure that it gets published.
        
        # Send stop command
        self.loginfo("Stopping the robot")
        self.send_car_command(0.0,0.0)

        rospy.sleep(1.0)    #To make sure that it gets published.
        self.loginfo("Shutdown")

    def publish_filtered_yellow_points(self, yellow_points):
        # Publish the filtered yellow points:
        filtered_points_msg = Polygon()
        filtered_points_msg.points = [
            Point32(p[0], p[1], 0.) for p in yellow_points
        ]
<<<<<<< HEAD
        # self.loginfo("Publishing {} new yellow points".format(len(filtered_points_msg.points)))
=======
        self.logdebug("Publishing {} new yellow points".format(len(filtered_points_msg.points)))
>>>>>>> 70f0a3d6
        self.pub_filtered_yellow_points.publish(filtered_points_msg)

    def publish_filtered_white_points(self, white_points):
        # publish the filtered white points:
        filtered_points_msg = Polygon()
        filtered_points_msg.points = [
            Point32(p[0], p[1], 0.) for p in white_points
        ]
<<<<<<< HEAD
        # self.loginfo("Publishing {} new white points".format(len(filtered_points_msg.points)))
=======
        self.logdebug("Publishing {} new white points".format(len(filtered_points_msg.points)))
>>>>>>> 70f0a3d6
        self.pub_filtered_white_points.publish(filtered_points_msg)


    def new_segments_received(self, inlier_segments_msg):
        self.header = inlier_segments_msg.header
        segments = inlier_segments_msg.segments
<<<<<<< HEAD
        # self.logdebug("Received {} new segments".format(len(segments)))
        
=======

>>>>>>> 70f0a3d6
        points = collections.defaultdict(list)
        for i, segment in enumerate(segments):
            color = Color(segment.color)
            assert color in [Color.RED, Color.YELLOW, Color.WHITE]
            points[color].extend(segment.points)
        
        self.yellow_points_tracker.add_points(points[Color.YELLOW])
        self.white_points_tracker.add_points(points[Color.WHITE])
       

    def new_pose_received(self, lane_pose_message):
        d = lane_pose_message.d
        phi = lane_pose_message.phi
<<<<<<< HEAD
        # self.loginfo("Current state: v={}, omega={} d={}, phi={}".format(self.v, self.omega, d, phi))


    def update_car_command(self, timer_event):
        # self.logdebug("updating car command")
        
        # self.update_past_path_point_coordinates(timer_event)
        # self.publish_path_points()
        # self.loginfo("Points: {}".format({color.name: len(values) for color, values in self.points.items()}))
=======
        self.logdebug("Current state: v={}, omega={} d={}, phi={}".format(self.v, self.omega, d, phi))


    def update_car_command(self, timer_event):
>>>>>>> 70f0a3d6
        
        yellow_points = self.yellow_points_tracker.tracked_points
        white_points = self.white_points_tracker.tracked_points

        self.publish_filtered_yellow_points(yellow_points)
        self.publish_filtered_white_points(white_points)
        if len(yellow_points) == 0 and len(white_points) == 0:
            # self.logwarn("NO POINTS")
            if self.v == 0 and self.omega == 0:
                # self.logwarn("Robot is immobile and can't see any lines.")
                self.send_car_command(0.05, 0)
            else:
<<<<<<< HEAD
                # self.logwarn("Can't see any lines. Proceeding with same velocity and heading as before (v={}, omega={})".format(self.v, self.omega))
=======
                # slow down
                self.v *= 0.5
                self.v = np.clip(self.v, 0.05, self.v_max)
                self.logwarn("Can't see any lines. Reducing speed and moving at same angle. (v={}, omega={})".format(self.v, self.omega))
>>>>>>> 70f0a3d6
                self.send_car_command(self.v, self.omega)
            return
        
        min_speed = 0.1
        max_speed = self.v_max
        # NOTE: unused, was previously doing mean of centroids.
        # centroid_yellow = self.find_centroid(Color.YELLOW)
        # centroid_white = self.find_centroid(Color.WHITE)
        # target = (centroid_white + centroid_yellow) / 2

        # NOTE: unused, was previously doing mean of best points.
        # best_white_point = self.find_point_closest_to_lookahead_distance(Color.WHITE)
        # best_yellow_point = self.find_point_closest_to_lookahead_distance(Color.YELLOW)
        # target = (best_white_point + best_yellow_point) / 2


        if len(yellow_points) > len(white_points):
            curvyness = np.std(yellow_points[:,1])
            length = np.amax(yellow_points[:, 0])
            if curvyness < 0.01 and length >= self.lookahead_dist:
                max_speed *= 5.0
            # centroid_yellow = self.find_centroid(yellow_points)
            # target = centroid_yellow
            target = self.find_point_closest_to_lookahead_distance(yellow_points)
            target[1] -= self.offset # shifted to the right.
        else:
            # going slower since we mostly see white points.
            max_speed *= 0.5
            curvyness = np.std(white_points[:,1])
            length = np.amax(white_points[:, 0])
            if curvyness < 0.01 and length >= self.lookahead_dist:
                max_speed *= 2.0
            if curvyness > 0.1:
                max_speed *= 0.5                

                centroid_white = self.find_centroid(white_points)
                target = centroid_white
            else:
                target = self.find_point_closest_to_lookahead_distance(white_points)
            target[1] += self.offset # shift to the left.
        self.loginfo("std: {} \t length: {} \t max_speed: {}".format(curvyness, length, max_speed))

        # elif not self.has_points(Color.YELLOW) point_to_npand self.has_points(Color.WHITE):
        #     self.logwarn("WHITE")
        #     # best_white_point = self.find_point_closest_to_lookahead_distance(Color.WHITE)
        #     white_centroid = self.find_centroid(Color.WHITE)
        #     # assume the white line is always on the right.
        #     target = white_centroid
        #     target[1] += self.offset * 3 # shifted to the left.

        # self.logdebug("Target: {}".format(target))
        self.target = target

        target_msg = Vector2D()
        target_msg.x = target[0]
        target_msg.y = target[1]
        self.pub_follow_point.publish(target_msg)

        hypothenuse = np.sqrt(target.dot(target))
        sin_alpha = target[1] / hypothenuse
        cos_alpha = target[0] / hypothenuse
        
        # TODO: maybe play around with changing V depending on sin_alpha.
        v = max_speed * (cos_alpha ** 2)
        self.loginfo("cos^2(alpha) = {}".format((cos_alpha ** 2)))

        self.v = np.clip(v, min_speed, max_speed)

        omega = 2 * sin_alpha / self.lookahead_dist
        self.send_car_command(self.v, omega)


    def find_point_closest_to_lookahead_distance(self, points):
        # TODO: only consider points that are forward from the current robot position!
        lookahead_mag = self.lookahead_dist ** 2
        distances = points[:, 0] ** 2 + points[:, 1] ** 2
        distances_from_lookahead_mag = np.abs(distances - lookahead_mag)
        min_index = np.argmin(distances_from_lookahead_mag, axis=0)
        best_point = points[min_index] # updated.
        return best_point
    
    def has_points(self, color=None):
        return self.point_count(color) != 0

    def point_count(self, color=None):
        with self.points_lock:
            if color is None:
                return sum(len(values) for values in self.points.values())
            return len(self.points[color])

    def clear_points(self):
        for color, point_list in self.points.items():
                point_list.clear()

    def find_centroid(self, points_to_average):
        return np.mean(points_to_average, axis=0)

    def send_car_command(self, v, omega):
        car_control_msg = Twist2DStamped()
        if self.header is not None:
            car_control_msg.header = self.header

        if np.isnan(v) or np.isnan(omega):
            self.logwarn("NAN car_command!")
            return
        self.v = v
        self.omega = omega
        
        car_control_msg.v = v
        car_control_msg.omega = omega

        # self.logdebug("Sending car command: v: {} omega: {}".format(v, omega))
        self.pub_car_cmd.publish(car_control_msg)

    def loginfo(self, s):
        rospy.loginfo("[{}] {}".format(self.node_name, s))

    def logdebug(self, s):
        rospy.logdebug("[{}] {}".format(self.node_name, s))

    def logwarn(self, s):
        rospy.logwarn("[{}] {}".format(self.node_name, s))

    def setupParameter(self, param_name, default_value):
        # self.logwarn("USING DEFAULT VALUE OF PARAMETER {}".format(param_name))
        # TODO: figure out how to fix this.
        # value = default_value
        value = rospy.get_param(param_name, default_value)
        rospy.set_param(param_name, value)   # Write to parameter server for transparancy
        self.loginfo("{} = {} ".format(param_name, value))
        return value

if __name__ == "__main__":
    rospy.init_node("pure_pursuit_controller_node", anonymous=False, log_level=rospy.INFO)  # adapted to sonjas default file

    lane_control_node = pure_pursuit_controller_node_better()
    rospy.spin()<|MERGE_RESOLUTION|>--- conflicted
+++ resolved
@@ -181,11 +181,7 @@
         filtered_points_msg.points = [
             Point32(p[0], p[1], 0.) for p in yellow_points
         ]
-<<<<<<< HEAD
-        # self.loginfo("Publishing {} new yellow points".format(len(filtered_points_msg.points)))
-=======
         self.logdebug("Publishing {} new yellow points".format(len(filtered_points_msg.points)))
->>>>>>> 70f0a3d6
         self.pub_filtered_yellow_points.publish(filtered_points_msg)
 
     def publish_filtered_white_points(self, white_points):
@@ -194,23 +190,13 @@
         filtered_points_msg.points = [
             Point32(p[0], p[1], 0.) for p in white_points
         ]
-<<<<<<< HEAD
-        # self.loginfo("Publishing {} new white points".format(len(filtered_points_msg.points)))
-=======
         self.logdebug("Publishing {} new white points".format(len(filtered_points_msg.points)))
->>>>>>> 70f0a3d6
         self.pub_filtered_white_points.publish(filtered_points_msg)
 
 
     def new_segments_received(self, inlier_segments_msg):
         self.header = inlier_segments_msg.header
         segments = inlier_segments_msg.segments
-<<<<<<< HEAD
-        # self.logdebug("Received {} new segments".format(len(segments)))
-        
-=======
-
->>>>>>> 70f0a3d6
         points = collections.defaultdict(list)
         for i, segment in enumerate(segments):
             color = Color(segment.color)
@@ -224,23 +210,8 @@
     def new_pose_received(self, lane_pose_message):
         d = lane_pose_message.d
         phi = lane_pose_message.phi
-<<<<<<< HEAD
-        # self.loginfo("Current state: v={}, omega={} d={}, phi={}".format(self.v, self.omega, d, phi))
-
 
     def update_car_command(self, timer_event):
-        # self.logdebug("updating car command")
-        
-        # self.update_past_path_point_coordinates(timer_event)
-        # self.publish_path_points()
-        # self.loginfo("Points: {}".format({color.name: len(values) for color, values in self.points.items()}))
-=======
-        self.logdebug("Current state: v={}, omega={} d={}, phi={}".format(self.v, self.omega, d, phi))
-
-
-    def update_car_command(self, timer_event):
->>>>>>> 70f0a3d6
-        
         yellow_points = self.yellow_points_tracker.tracked_points
         white_points = self.white_points_tracker.tracked_points
 
@@ -252,14 +223,9 @@
                 # self.logwarn("Robot is immobile and can't see any lines.")
                 self.send_car_command(0.05, 0)
             else:
-<<<<<<< HEAD
-                # self.logwarn("Can't see any lines. Proceeding with same velocity and heading as before (v={}, omega={})".format(self.v, self.omega))
-=======
-                # slow down
                 self.v *= 0.5
                 self.v = np.clip(self.v, 0.05, self.v_max)
                 self.logwarn("Can't see any lines. Reducing speed and moving at same angle. (v={}, omega={})".format(self.v, self.omega))
->>>>>>> 70f0a3d6
                 self.send_car_command(self.v, self.omega)
             return
         
